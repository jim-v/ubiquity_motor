--- conflicted
+++ resolved
@@ -140,7 +140,9 @@
 				default:
 					uint8_t reg = mm.getRegister();
 					int32_t data = mm.getData();
-					//ROS_ERROR("register %x signed %d unsigned %u", reg, data, data);
+                                        if (reg == 0x1c) {
+					ROS_ERROR("register %x signed %d unsigned %u", reg, data, data);
+                                        }
 					std_msgs::UInt32 umsg;
 					std_msgs::Int32 smsg;
 					umsg.data = data;
@@ -182,13 +184,6 @@
 							pubU58.publish(umsg);	
 							pubS58.publish(smsg);	
 							break;
-<<<<<<< HEAD
-=======
-						case 0x59:
-							pubU59.publish(umsg);	
-							pubS59.publish(smsg);	
-							break;
->>>>>>> 21adb1c5
 					}
 			}
 		}
@@ -331,24 +326,38 @@
 
 void MotorHardware::sendPid() {
 	std::vector<MotorMessage> commands;
-
+   
+        ROS_ERROR("sending PID %d %d %d %d", 
+                 (int) p_value, (int)i_value, (int)d_value, (int)denominator_value); 
 	MotorMessage p;
-	p.setRegister(MotorMessage::REG_PARAM_P);
+	p.setRegister(MotorMessage::REG_PARAM_I);
 	p.setType(MotorMessage::TYPE_WRITE);
-	p.setData(p_value);
+	p.setData(i_value);
 	commands.push_back(p);
 
+	motor_serial_->transmitCommands(commands);
+        commands.clear();
+	sleep(1);
+
 	MotorMessage i;
-	i.setRegister(MotorMessage::REG_PARAM_I);
+	i.setRegister(MotorMessage::REG_PARAM_P);
 	i.setType(MotorMessage::TYPE_WRITE);
-	i.setData(i_value);
+	i.setData(p_value);
 	commands.push_back(i);
+
+
+        commands.clear();
+	sleep(1);
 
 	MotorMessage d;
 	d.setRegister(MotorMessage::REG_PARAM_D);
 	d.setType(MotorMessage::TYPE_WRITE);
 	d.setData(d_value);
 	commands.push_back(d);
+
+	motor_serial_->transmitCommands(commands);
+        commands.clear();
+	sleep(1);
 
 	MotorMessage denominator;
 	denominator.setRegister(MotorMessage::REG_PARAM_C);
